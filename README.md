# Target Product Profile-Guided Drug Design Using Multi-objective Direct Preference Optimization

<<<<<<< HEAD

Sejeong Park\*, Jungwoo Park\*, Donghyeon Lee, Sunkyu Kim, Jaewoo Kang (\* indicates equal contribution)

<center><img src="./figures/figure-1.png" alt="./figures/figure-1.png" width="90%"/></center>

Abstarct: *Fragment-Based Drug Design (FBDD) offers unique advantages in exploring chemical space and optimizing lead compounds. However, existing FBDD approaches often struggle to efficiently meet complex Target Product Profile (TPP) requirements due to the significant time and financial investments typically required in traditional workflows. This study introduces a novel TPP-guided fragment-based generative model that integrates Direct Preference Optimization (DPO) with sequence-based fragment generation. The model transforms multiobjective optimization into a preference learning task, simultaneously optimizing multiple molecular properties from the earliest design stages. Key innovations include In-Batch DPO for computational efficiency and a multi-objective learning strategy balancing diverse molecular properties. Case studies across various therapeutic targets demonstrate significant improvements in generating diverse drug candidates optimized for binding affinity, synthetic accessibility, druglikeness and ADMET properties, potentially accelerating the discovery of novel therapeutics for challenging targets.*

This repository contains the code to reproduce the experiments in the paper.

## Prerequisite

All experiments in this work were conducted on [TPU-v3-8](https://cloud.google.com/tpu/docs/v3). For research purposes, you can apply to [the TRC progam](https://sites.research.google/trc/about/) [here](https://sites.research.google/trc/about/) to receive free TPU quota. To create a TPU VM instance, run the command below:
```bash
$ gcloud compute tpus tpu-vm create tpu-name \
    --zone=europe-west4-a \
    --accelerator-type=v3-8 \
    --version=tpu-vm-base
```
Now you can access the TPU VM through SSH:
```bash
gcloud compute tpus tpu-vm ssh tpu-name --zone=europe-west4-a
```

## Requirements
After preparing TPU instances, install the conda environment.
```bash
$ wget https://repo.anaconda.com/miniconda/Miniconda3-py310_24.1.2-0-Linux-x86_64.sh
$ bash Miniconda3-py310_24.1.2-0-Linux-x86_64.sh -b -u
```
And then, install the requirements via pip:
```bash
$ pip install -U jax[tpu] -f https://storage.googleapis.com/jax-releases/libtpu_releases.html
$ pip install -U torch torchvision torchaudio --index-url https://download.pytorch.org/whl/cpu
$ pip install -U flax optax chex webdataset wandb fsspec gcsfs transformers sentencepiece tiktoken omegaconf safe-mol pandas==2.0.0 admet-ai
```

## Getting Started

### Prepare a Preference Dataset

To support various molecule generation methods, such as de novo and scaffold decoration, we use the [SAFE-GPT](https://huggingface.co/datamol-io/safe-gpt) model with [SAFE](https://arxiv.org/abs/2310.10773) representation.
To apply preference optimization to the model, we first generate molecules and then evaluate their molecular properties.
Unlike conventional preference optimization methods, we only need the molecular properties instead of direct comparison or other preference signals.

We found that de novo generated molecules suffice to optimize the model's entire chemical space, thereby also improving molecules for scaffold decoration and scaffold morphing.
You can follow [this tutorial](https://safe-docs.datamol.io/stable/tutorials/design-with-safe.html#de-novo-generation) to generate molecules yourself or use the command below:
```bash
$ python scripts/generate_de_novo_samples.py \
    --num-samples 100000 \
    --batch-size 256 \
    --max-length 128 \
    --output safe-de-novo-dataset.csv
```
This script automatically evaluates the necessary properties, including SA score, QED, and ADMET scores from [ADMET-AI](https://github.com/swansonk14/admet_ai). We recommend running this script on a GPU environment for faster generation.

If you want to optimize the docking score as well, run [AutoDock-GPU](https://github.com/ccsb-scripps/AutoDock-GPU) to calculate the binding affinity of each molecule and then combine it with the training dataset.
Refer to [scripts/convert_smiles_to_pdbqt.py](scripts/convert_smiles_to_pdbqt.py) for SMILES-to-PDBQT conversion, and then run AutoDock with your target protein.
After running the AutoDock program, you can find the `.dlg` output file containing:
```
AutoDock-GPU version: v1.5.3-73-gf5cf6ffdd0c5b3f113d5cc424fabee51df04da7e

**********************************************************
**    AutoDock-GPU AUTODOCKTOOLS-COMPATIBLE DLG FILE    **
**********************************************************

[...]

    RMSD TABLE
    __________


_______________________________________________________________________
     |      |      |           |         |                 |
Rank | Sub- | Run  | Binding   | Cluster | Reference       | Grep
     | Rank |      | Energy    | RMSD    | RMSD            | Pattern
_____|______|______|___________|_________|_________________|___________
   1      1     19       -6.63      0.00     13.74           RANKING
   1      2      6       -6.63      0.11     13.79           RANKING
   1      3     12       -6.62      0.09     13.76           RANKING
   1      4     14       -6.61      0.23     13.79           RANKING
   1      5     10       -6.60      0.19     13.78           RANKING
   1      6      5       -6.44      0.57     13.69           RANKING
   1      7      2       -6.44      0.60     13.73           RANKING
   1      8     11       -6.43      0.58     13.75           RANKING
   1      9     20       -6.42      0.56     13.78           RANKING
   1     10     15       -6.36      0.58     13.72           RANKING
   1     11     13       -6.22      0.62     13.82           RANKING
   1     12     18       -5.85      0.79     13.57           RANKING
   2      1      9       -6.18      0.00     11.90           RANKING
   2      2     16       -5.90      0.93     11.71           RANKING
   2      3      8       -5.90      0.94     11.72           RANKING
   2      4     17       -5.85      0.97     11.67           RANKING
   3      1      4       -5.73      0.00     11.13           RANKING
   3      2      1       -5.60      1.52     11.86           RANKING
   3      3      3       -5.54      1.54     11.67           RANKING
   4      1      7       -5.53      0.00     11.92           RANKING

Run time 0.225 sec
Idle time 0.161 sec
```
Choose the highest-ranked binding energy as a docking score and merge it into the training dataset with a column name, e.g., `DS_7O2I`.

### Optimize Molecular Properties
Now we can optimize the SAFE-GPT model with our preference dataset.
There are three configuration presets:
- [config/safe-dpo-simple-20ep.sh](config/safe-dpo-simple-20ep.sh): Simple averaging for multi-objective preference optimization.
- [config/safe-dpo-moco-20ep.sh](config/safe-dpo-moco-20ep.sh): Balanced multi-objective preference optimization.
- [config/safe-dpo-moco-20ep-pref.sh](config/safe-dpo-moco-20ep-pref.sh): Balanced multi-objective preference optimization with user preferences.

Using these presets, you can run an experiment with various senarios and property combinations:
```bash
### Simple Averaging ###
bash config/safe-dpo-simple-20ep.sh safe-dpo-simple-20ep-8P1Q_SAScore_QED               ./safe-dpo-full-dataset-94k.csv     "DS_8P1Q:min:5 SAScore:min:1 QED:max:1"
bash config/safe-dpo-simple-20ep.sh safe-dpo-simple-20ep-8P1Q_hERG_CYPs                 ./safe-dpo-full-dataset-94k.csv     "DS_8P1Q:min:5 hERG:min:0 CYP1A2_Veith:min:0 CYP2C9_Veith:min:0 CYP2C19_Veith:min:0 CYP2D6_Veith:min:0 CYP3A4_Veith:min:0"
bash config/safe-dpo-simple-20ep.sh safe-dpo-simple-20ep-8P1Q_SAScore_QED_CYPs          ./safe-dpo-full-dataset-94k.csv     "DS_8P1Q:min:5 SAScore:min:1 QED:max:1 hERG:min:0"
bash config/safe-dpo-simple-20ep.sh safe-dpo-simple-20ep-8P1Q_SAScore_QED_hERG          ./safe-dpo-full-dataset-94k.csv     "DS_8P1Q:min:5 SAScore:min:1 QED:max:1 CYP1A2_Veith:min:0 CYP2C9_Veith:min:0 CYP2C19_Veith:min:0 CYP2D6_Veith:min:0 CYP3A4_Veith:min:0"
bash config/safe-dpo-simple-20ep.sh safe-dpo-simple-20ep-8P1Q_SAScore_QED_hERG_CYPs     ./safe-dpo-full-dataset-94k.csv     "DS_8P1Q:min:5 SAScore:min:1 QED:max:1 hERG:min:0 CYP1A2_Veith:min:0 CYP2C9_Veith:min:0 CYP2C19_Veith:min:0 CYP2D6_Veith:min:0 CYP3A4_Veith:min:0"

### Balanced ###
bash config/safe-dpo-moco-20ep.sh safe-dpo-moco-nopref-20ep-8P1Q_SAScore_QED            ./safe-dpo-full-dataset-94k.csv     "DS_8P1Q:min:5 SAScore:min:1 QED:max:1"
bash config/safe-dpo-moco-20ep.sh safe-dpo-moco-nopref-20ep-8P1Q_hERG_CYPs              ./safe-dpo-full-dataset-94k.csv     "DS_8P1Q:min:5 hERG:min:0 CYP1A2_Veith:min:0 CYP2C9_Veith:min:0 CYP2C19_Veith:min:0 CYP2D6_Veith:min:0 CYP3A4_Veith:min:0"
bash config/safe-dpo-moco-20ep.sh safe-dpo-moco-nopref-20ep-8P1Q_SAScore_QED_CYPs       ./safe-dpo-full-dataset-94k.csv     "DS_8P1Q:min:5 SAScore:min:1 QED:max:1 hERG:min:0"
bash config/safe-dpo-moco-20ep.sh safe-dpo-moco-nopref-20ep-8P1Q_SAScore_QED_hERG       ./safe-dpo-full-dataset-94k.csv     "DS_8P1Q:min:5 SAScore:min:1 QED:max:1 CYP1A2_Veith:min:0 CYP2C9_Veith:min:0 CYP2C19_Veith:min:0 CYP2D6_Veith:min:0 CYP3A4_Veith:min:0"
bash config/safe-dpo-moco-20ep.sh safe-dpo-moco-nopref-20ep-8P1Q_SAScore_QED_hERG_CYPs  ./safe-dpo-full-dataset-94k.csv     "DS_8P1Q:min:5 SAScore:min:1 QED:max:1 hERG:min:0 CYP1A2_Veith:min:0 CYP2C9_Veith:min:0 CYP2C19_Veith:min:0 CYP2D6_Veith:min:0 CYP3A4_Veith:min:0"

### Balanced w/ Preferences ###
bash config/safe-dpo-moco-20ep-pref.sh safe-dpo-moco-20ep-8P1Q_SAScore_QED              ./safe-dpo-full-dataset-94k.csv     "DS_8P1Q:min:5 SAScore:min:1 QED:max:1"
bash config/safe-dpo-moco-20ep-pref.sh safe-dpo-moco-20ep-8P1Q_hERG_CYPs                ./safe-dpo-full-dataset-94k.csv     "DS_8P1Q:min:5 hERG:min:0 CYP1A2_Veith:min:0 CYP2C9_Veith:min:0 CYP2C19_Veith:min:0 CYP2D6_Veith:min:0 CYP3A4_Veith:min:0"
bash config/safe-dpo-moco-20ep-pref.sh safe-dpo-moco-20ep-8P1Q_SAScore_QED_CYPs         ./safe-dpo-full-dataset-94k.csv     "DS_8P1Q:min:5 SAScore:min:1 QED:max:1 hERG:min:0"
bash config/safe-dpo-moco-20ep-pref.sh safe-dpo-moco-20ep-8P1Q_SAScore_QED_hERG         ./safe-dpo-full-dataset-94k.csv     "DS_8P1Q:min:5 SAScore:min:1 QED:max:1 CYP1A2_Veith:min:0 CYP2C9_Veith:min:0 CYP2C19_Veith:min:0 CYP2D6_Veith:min:0 CYP3A4_Veith:min:0"
bash config/safe-dpo-moco-20ep-pref.sh safe-dpo-moco-20ep-8P1Q_SAScore_QED_hERG_CYPs    ./safe-dpo-full-dataset-94k.csv     "DS_8P1Q:min:5 SAScore:min:1 QED:max:1 hERG:min:0 CYP1A2_Veith:min:0 CYP2C9_Veith:min:0 CYP2C19_Veith:min:0 CYP2D6_Veith:min:0 CYP3A4_Veith:min:0"
```
Each script requires three arguments.
- The first argument is the experiment name.
- The second argument is the path to the training dataset constructed in the section above.
- The third argument specifies the target molecular properties in the format: `[column]:[min/max]:[pref]`.

For instance, `DS_8P1Q:min:5 SAScore:min:1 QED:max:1 hERG:min:0` minimizes the docking score of protein 8P1Q, the SA score, and the hERG channel blocking, while maximizing the QED drug-likeness score.
With the preset [config/safe-dpo-moco-20ep-pref.sh](config/safe-dpo-moco-20ep-pref.sh), the balanced loss weights will focus more on the docking score since its preference strength is 5.

## Citation
```bibtex
@misc{park2024tppmoldpo,
      title={Target Product Profile-Guided Drug Design Using Multi-objective Direct Preference Optimization},
      author={Sejeong Park, Jungwoo Park, Donghyeon Lee, Sunkyu Kim, Jaewoo Kang},
      year={2024},
}
``` 
=======
Code will be available soon.
>>>>>>> c923ef57
<|MERGE_RESOLUTION|>--- conflicted
+++ resolved
@@ -1,6 +1,4 @@
 # Target Product Profile-Guided Drug Design Using Multi-objective Direct Preference Optimization
-
-<<<<<<< HEAD
 
 Sejeong Park\*, Jungwoo Park\*, Donghyeon Lee, Sunkyu Kim, Jaewoo Kang (\* indicates equal contribution)
 
@@ -148,7 +146,4 @@
       author={Sejeong Park, Jungwoo Park, Donghyeon Lee, Sunkyu Kim, Jaewoo Kang},
       year={2024},
 }
-``` 
-=======
-Code will be available soon.
->>>>>>> c923ef57
+``` 